/*
 * MIT License (MIT)
 *
 * Copyright (c) 2013 Dereck Wonnacott <dereck@gmail.com>
 *
 * Permission is hereby granted, free of charge, to any person obtaining a copy
 * of this software and associated documentation files (the "Software"), to
 * deal in the Software without restriction, including without limitation the
 * rights to use, copy, modify, merge, publish, distribute, sublicense, and/or
 * sell copies of the Software, and to permit persons to whom the Software is
 * furnished to do so, subject to the following conditions:
 *
 * The above copyright notice and this permission notice shall be included in
 * all copies or substantial portions of the Software.
 *
 * THE SOFTWARE IS PROVIDED "AS IS", WITHOUT WARRANTY OF ANY KIND, EXPRESS OR
 * IMPLIED, INCLUDING BUT NOT LIMITED TO THE WARRANTIES OF MERCHANTABILITY,
 * FITNESS FOR A PARTICULAR PURPOSE AND NONINFRINGEMENT. IN NO EVENT SHALL THE
 * AUTHORS OR COPYRIGHT HOLDERS BE LIABLE FOR ANY CLAIM, DAMAGES OR OTHER
 * LIABILITY, WHETHER IN AN ACTION OF CONTRACT, TORT OR OTHERWISE, ARISING
 * FROM, OUT OF OR IN CONNECTION WITH THE SOFTWARE OR THE USE OR OTHER DEALINGS
 * IN THE SOFTWARE.
 *
 */


#include <stdio.h>
#include <unistd.h>
#include <math.h>
#include <stdlib.h>     /* exit, EXIT_FAILURE */

#include "vectornav.h"

#include <ros/ros.h>
#include <tf/tf.h>
#include <signal.h>
// Message Types
#include <vectornav/utc_time.h>
#include <vectornav/gps.h>
#include <vectornav/ins.h>
#include <vectornav/sensors.h>
<<<<<<< HEAD
#include <vectornav/sync_in.h>
=======
#include <ros/xmlrpc_manager.h>

// Signal-safe flag for whether shutdown is requested
sig_atomic_t volatile g_request_shutdown = 0;
>>>>>>> 492c7dc5

// Params
std::string imu_frame_id, gps_frame_id;

// Publishers
ros::Publisher pub_ins;
ros::Publisher pub_gps;
ros::Publisher pub_sensors;
ros::Publisher pub_sync_in;

// Device
Vn200 vn200;

int ins_seq           = 0;
int imu_seq           = 0;
int gps_seq           = 0;
int sync_in_seq       = 0;
int msg_cnt           = 0;
int last_group_number = 0;


std::string port;
char vn_error_msg[100];

struct ins_binary_data_struct 
{
    uint64_t gps_time;
    uint64_t sync_in_time;
    float yaw;
    float pitch;
    float roll;
    double latitude;
    double longitude;
    double altitude;
    float vel_north;
    float vel_east;
    float vel_down;
    uint16_t ins_status;
    uint32_t sync_in_count;
    float yaw_sigma;
    float pitch_sigma;
    float roll_sigma;
    float pos_sigma;
    float vel_sigma;
} __attribute__((packed));

ins_binary_data_struct ins_binary_data;

struct utc_time_struct
{
    uint8_t year;
    uint8_t month;
    uint8_t day;
    uint8_t hour;
    uint8_t minute;
    uint8_t second;
    uint16_t millisecond;
} __attribute__((packed));

struct gps_binary_data_struct
{
    utc_time_struct utc_time;
    uint64_t tow;
    uint16_t week;
    uint8_t  num_sats;
    uint8_t  fix;
    double latitude;
    double longitude;
    double altitude;
    float vel_north;
    float vel_east;
    float vel_down;
    float north_sigma;
    float east_sigma;
    float down_sigma;
    float vel_sigma;
    uint32_t time_sigma;
} __attribute__((packed));

struct gps_binary_data_struct gps_binary_data;

struct imu_binary_data_struct
{
    uint64_t gps_time;
    float accel_x;
    float accel_y;
    float accel_z;
    float rotr_x;
    float rotr_y;
    float rotr_z;
} __attribute__((packed));

struct imu_binary_data_struct imu_binary_data;

int ins_msg = 0;
int gps_msg = 0;
int imu_msg = 0;

void publish_gps_data()
{
    gps_seq++;
    ros::Time timestamp =  ros::Time::now(); 

    if (pub_gps.getNumSubscribers() > 0)
    {
        vectornav::gps msg_gps;
        msg_gps.header.seq      = gps_seq;
        msg_gps.header.stamp    = timestamp;
        msg_gps.header.frame_id = "gps";

        msg_gps.UtcTime.year = gps_binary_data.utc_time.year;
        msg_gps.UtcTime.month = gps_binary_data.utc_time.month;
        msg_gps.UtcTime.day = gps_binary_data.utc_time.day;
        msg_gps.UtcTime.hour = gps_binary_data.utc_time.hour;
        msg_gps.UtcTime.minute = gps_binary_data.utc_time.minute;
        msg_gps.UtcTime.second = gps_binary_data.utc_time.second;
        msg_gps.UtcTime.millisecond = gps_binary_data.utc_time.millisecond;

        msg_gps.Time    = (double)gps_binary_data.tow*1E-9;
        msg_gps.Week    = gps_binary_data.week;
        msg_gps.GpsFix  = gps_binary_data.fix;
        msg_gps.NumSats = gps_binary_data.num_sats;

        msg_gps.LLA.x = gps_binary_data.latitude;
        msg_gps.LLA.y = gps_binary_data.longitude;
        msg_gps.LLA.z = gps_binary_data.altitude;

        msg_gps.NedVel.x = gps_binary_data.vel_north;
        msg_gps.NedVel.y = gps_binary_data.vel_east;
        msg_gps.NedVel.z = gps_binary_data.vel_down;

        msg_gps.NedAcc.x = gps_binary_data.north_sigma;
        msg_gps.NedAcc.y = gps_binary_data.east_sigma;
        msg_gps.NedAcc.z = gps_binary_data.down_sigma;

        msg_gps.SpeedAcc = gps_binary_data.vel_sigma;
        msg_gps.TimeAcc  = gps_binary_data.time_sigma;

        pub_gps.publish(msg_gps);
    }
}

void publish_ins_data()
{
    ins_seq++;
    ros::Time timestamp =  ros::Time::now(); 

    if (pub_ins.getNumSubscribers() > 0)
    {
        vectornav::ins msg_ins;
        msg_ins.header.seq      = ins_seq;
        msg_ins.header.stamp    = timestamp;
        msg_ins.header.frame_id = "ins";

        msg_ins.Time    = (double)ins_binary_data.gps_time*1E-9;
        msg_ins.Week    = gps_binary_data.week;
        msg_ins.Status  = ins_binary_data.ins_status;

        msg_ins.RPY.x = ins_binary_data.roll; // Intentional re-ordering
        msg_ins.RPY.y = ins_binary_data.pitch;
        msg_ins.RPY.z = ins_binary_data.yaw;

        msg_ins.LLA.x = ins_binary_data.latitude;
        msg_ins.LLA.y = ins_binary_data.longitude;
        msg_ins.LLA.z = ins_binary_data.altitude;

        msg_ins.NedVel.x = ins_binary_data.vel_north;
        msg_ins.NedVel.y = ins_binary_data.vel_east;
        msg_ins.NedVel.z = ins_binary_data.vel_down;


        msg_ins.RollUncertainty = ins_binary_data.roll_sigma;
        msg_ins.PitchUncertainty = ins_binary_data.pitch_sigma;
        msg_ins.YawUncertainty = ins_binary_data.yaw_sigma;
        msg_ins.PosUncertainty  = ins_binary_data.pos_sigma;
        msg_ins.VelUncertainty  = ins_binary_data.vel_sigma;

        pub_ins.publish(msg_ins);
    } 
}

void publish_imu_data()
{
    imu_seq++;
    ros::Time timestamp =  ros::Time::now(); 
    // IMU Data
    if (pub_sensors.getNumSubscribers() > 0)
    {
        vectornav::sensors msg_sensors;
        msg_sensors.header.seq      = imu_seq;
        msg_sensors.header.stamp    = timestamp;
        msg_sensors.header.frame_id = "imu";
        msg_sensors.gps_time 	    = (double)imu_binary_data.gps_time*1E-9;
        msg_sensors.Accel.x = imu_binary_data.accel_x;
        msg_sensors.Accel.y = imu_binary_data.accel_y;
        msg_sensors.Accel.z = imu_binary_data.accel_z;

        msg_sensors.Gyro.x = imu_binary_data.rotr_x;
        msg_sensors.Gyro.y = imu_binary_data.rotr_y;
        msg_sensors.Gyro.z = imu_binary_data.rotr_z;

        pub_sensors.publish(msg_sensors);
    }
}

void publish_sync_in()
{
    sync_in_seq++;
    ros::Time timestamp =  ros::Time::now(); 
    // sync_in from camera strobe
    if (pub_sync_in.getNumSubscribers() > 0)
    {
        vectornav::sync_in msg_sync_in;
        msg_sync_in.header.seq      = imu_seq;
        msg_sync_in.header.stamp    = timestamp;
        msg_sync_in.header.frame_id = "sync_in";
        msg_sync_in.gps_time 	    = (double)(ins_binary_data.gps_time-ins_binary_data.sync_in_time)*1E-9;
        msg_sync_in.sync_in_count   = ins_binary_data.sync_in_count;

        pub_sync_in.publish(msg_sync_in);
    }
}

void asyncBinaryResponseListener(Vn200* sender, unsigned char* data, unsigned int buf_len)
{
    int sync_byte = data[0];
    int group_number = data[1];
    int fields = data[3]*256+data[2];
    static uint32_t last_sync_in_count = 0;

    //ROS_INFO_STREAM(sync_byte << " " << group_number);

    if (sync_byte == 250 && group_number == 1)
    {
        imu_msg++;
        memcpy(&imu_binary_data, data+4, buf_len-6);
        publish_imu_data();
        if (remainder(imu_msg, 500) == 0)
        {
            imu_msg = 0;
            ROS_INFO_STREAM("IMU_Time: " << imu_binary_data.gps_time*1E-9 << " rotr_x: " <<
                    imu_binary_data.rotr_x << " rotr_y: " << imu_binary_data.rotr_y <<
                    " rotr_z: " << imu_binary_data.rotr_z << " accel_x: " <<
                    imu_binary_data.accel_x << " accel_y: " << imu_binary_data.accel_y <<
                    " accel_z: " << imu_binary_data.accel_z);
        }
    }
    else if (sync_byte == 250 && group_number == 49)
    {
        ins_msg++;
        memcpy(&ins_binary_data, data+8, buf_len-10);
        publish_ins_data();

        if (last_sync_in_count != ins_binary_data.sync_in_count)
        {
            double syncInTime = (ins_binary_data.gps_time - ins_binary_data.sync_in_time) * 1e-9;
            ROS_DEBUG_STREAM("Received strobe count:" << ins_binary_data.sync_in_count << " at GPS time " << std::fixed << std::setw(12) << syncInTime);
            last_sync_in_count = ins_binary_data.sync_in_count;
            publish_sync_in();
        }

        if (remainder(ins_msg, 100) == 0)
        {
            ins_msg = 0;
            ROS_INFO_STREAM("INS_Time: " << ins_binary_data.gps_time*1E-9 << " Yaw: " <<
                    ins_binary_data.yaw << " Pitch: " << ins_binary_data.pitch <<
                    " Roll: " << ins_binary_data.roll << " INS_Status: " <<
                    ins_binary_data.ins_status << " latitude: " << ins_binary_data.latitude <<
                    " longitude: " << ins_binary_data.longitude << " altitude: " << ins_binary_data.altitude);
        }
    }
    else if (sync_byte == 250 && group_number == 8)
    {
        gps_msg++;
        memcpy(&gps_binary_data, data+4, buf_len-6);

        publish_gps_data();
        if (remainder(gps_msg, 16) == 0)
        {
            gps_msg = 0;
            ROS_INFO_STREAM("TOW: " << gps_binary_data.tow*1E-9 << " NumSats: " << (int)gps_binary_data.num_sats);
        }

    }

    /*    if (group_number != last_group_number)

          ROS_INFO_STREAM("sync byte: " << sync_byte << "group number: " << group_number << " fields: " << fields);
          last_group_number = group_number;
          } */
}

void asyncDataListener(Vn200* sender, Vn200CompositeData* data)
{
    //TODO: Publish messages perhaps? ;)



    // GPS Fix string value
    std::string gpsFix;
    switch(data->gpsFix)
    {
        case 0:
            gpsFix = "No Fix";
            break;
        case 1:
            gpsFix = "Time Only";
            break;
        case 2:
            gpsFix = "2D Fix";
            break;
        case 3:
            gpsFix = "3D Fix";
            break;
        default:
            gpsFix = "Unknown";
    }

    std::string INSmode;
    switch (data->insStatus & 0x3)
    {
        case 0:
            INSmode = "Not Tracking";
            break;
        case 1:
            INSmode = "Degraded Performance";
            break;
        case 2:
            INSmode = "Perfomance with Spec";
            break;
        default:
            INSmode = "Unknown";
    }

    std::string INSgpsFix;
    if(data->insStatus & 0x8)
        INSgpsFix = "GPS Fixed";
    else
        INSgpsFix = "GPS Not Fixed";

    std::string INSerror;
    if(data->insStatus & 0x78)
        INSerror = "INS Internal Error";
    else
        INSerror = "INS Systems No Error";


    // Debug message
    ROS_INFO("\nASYNC Data:\n"
            "  YPR.Yaw:                %+#7.2f\n"
            "  YPR.Pitch:              %+#7.2f\n"
            "  YPR.Roll:               %+#7.2f\n" ,
            data->ypr.yaw,
            data->ypr.pitch,
            data->ypr.roll);

    ROS_INFO(
            "\n  quaternion.X:           %+#7.2f\n"
            "  quaternion.Y:           %+#7.2f\n"
            "  quaternion.Z:           %+#7.2f\n"
            "  quaternion.W:           %+#7.2f\n",
            data->quaternion.x,
            data->quaternion.y,
            data->quaternion.z,
            data->quaternion.w);

    ROS_INFO(
            "\n                          {Value, Voltage}\n"
            "  magnetic X:             %+#7.2f, %+#7.2f\n"
            "  magnetic Y:             %+#7.2f, %+#7.2f\n"
            "  magnetic Z:             %+#7.2f, %+#7.2f\n",
            data->magnetic.c0, data->magneticVoltage.c0, 
            data->magnetic.c1, data->magneticVoltage.c1, 
            data->magnetic.c2, data->magneticVoltage.c2);

    ROS_INFO(
            "\n  acceleration X:         %+#7.2f, %+#7.2f\n"
            "  acceleration Y:         %+#7.2f, %+#7.2f\n"
            "  acceleration Z:         %+#7.2f, %+#7.2f\n",
            data->acceleration.c0, data->accelerationVoltage.c0, 
            data->acceleration.c1, data->accelerationVoltage.c1, 
            data->acceleration.c2, data->accelerationVoltage.c2);

    ROS_INFO(
            "\n                          {Value, Voltage, Bias, BiasVariance}\n"
            "  angularRate X:          %+#7.2f, %+#7.2f, %+#7.2f, %+#7.2f\n"
            "  angularRate Y:          %+#7.2f, %+#7.2f, %+#7.2f, %+#7.2f\n"
            "  angularRate Z:          %+#7.2f, %+#7.2f, %+#7.2f, %+#7.2f\n",
            data->angularRate.c0,     data->angularRateVoltage.c0, 
            data->angularRateBias.c0, data->angularRateBiasVariance.c0, 
            data->angularRate.c1,     data->angularRateVoltage.c1, 
            data->angularRateBias.c1, data->angularRateBiasVariance.c1, 
            data->angularRate.c2,     data->angularRateVoltage.c2,
            data->angularRateBias.c2, data->angularRateBiasVariance.c2);

    ROS_INFO(
            "\n  Attitude Variance X:    %+#7.2f\n"
            "  Attitude Variance Y:    %+#7.2f\n"
            "  Attitude Variance Z:    %+#7.2f\n",
            data->attitudeVariance.c0, 
            data->attitudeVariance.c1, 
            data->attitudeVariance.c2);

    ROS_INFO(
            "\n  Direction Cosine Matrix:\n"
            "    %+#7.2f, %+#7.2f, %+#7.2f\n"
            "    %+#7.2f, %+#7.2f, %+#7.2f\n"
            "    %+#7.2f, %+#7.2f, %+#7.2f\n",
            data->dcm.c00, data->dcm.c01, data->dcm.c02,
            data->dcm.c10, data->dcm.c11, data->dcm.c12,
            data->dcm.c20, data->dcm.c21, data->dcm.c22);

    ROS_INFO(
            "\n  Temperature:            %+#7.2f\n"
            "  Temperature Voltage:    %+#7.2f\n"
            "  Pressure:               %+#7.2f\n",
            data->temperature,
            data->temperatureVoltage, 
            data->pressure);

    ROS_INFO(
            "\n  GPS Time:               %+#7.2f\n"
            "  GPS Week:               %u\n"
            "  GPS Fix:                %s (%u)\n"
            "  GPS Satellites:         %u\n",
            data->gpsTimeOfWeek,
            data->gpsWeek,
            gpsFix.c_str(), data->gpsFix,
            data->numberOfSatellites);

    ROS_INFO(
            "\n  LLA.Lattitude:          %+#7.2f\n"
            "  LLA.Longitude:          %+#7.2f\n"
            "  LLA.Altitude:           %+#7.2f\n",
            data->latitudeLongitudeAltitude.c0,
            data->latitudeLongitudeAltitude.c1,
            data->latitudeLongitudeAltitude.c2);

    ROS_INFO(
            "\n  Velocity.North:         %+#7.2f\n"
            "  Velocity.East:          %+#7.2f\n"
            "  Velocity.Down:          %+#7.2f\n",
            data->velocity.c0,
            data->velocity.c1,
            data->velocity.c2);

    ROS_INFO(
            "\n  Position Accuracy X:    %+#7.2f\n"
            "  Position Accuracy Y:    %+#7.2f\n"
            "  Position Accuracy Z:    %+#7.2f\n",
            data->positionAccuracy.c0,
            data->positionAccuracy.c1,
            data->positionAccuracy.c2);

    ROS_INFO(
            "\n  Speed Accuracy:         %+#7.2f\n"
            "  Time Accuracy:          %+#7.2f\n",
            data->speedAccuracy,
            data->timeAccuracy);

    ROS_INFO(
            "\n  INS Status:             %7.4X\n"
            "    %s\n"
            "    %s\n"
            "    %s\n",
            data->insStatus,
            INSmode.c_str(),
            INSgpsFix.c_str(),
            INSerror.c_str());

    ROS_INFO(
            "\n  Attitude Uncertainty:   %+#7.2f\n"
            "  Position Uncertainty:   %+#7.2f\n"
            "  Velocity Uncertainty:   %+#7.2f\n",
            data->attitudeUncertainty,
            data->positionUncertainty,
            data->velocityUncertainty);

}

void poll_gps()
{
    // Only bother if we have subscribers
    if ( pub_gps.getNumSubscribers() <= 0 )
    {
        return;
    }

    gps_seq++;
    ros::Time timestamp =  ros::Time::now(); 

    // INS & GPS Shared Data
    double gpsTime;
    unsigned short gpsWeek;
    VnVector3 LLA, nedVelocity;


    // GPS Data (5Hz MAX)
    if (pub_gps.getNumSubscribers() > 0)
    {
        unsigned char gpsFix, numberOfSatellites;
        float speedAccuracy, timeAccuracy;
        VnVector3 positionAccuracy;

        vn200_getGpsSolution( &vn200,
                &gpsTime,
                &gpsWeek,
                &gpsFix,
                &numberOfSatellites,
                &LLA,
                &nedVelocity,
                &positionAccuracy,
                &speedAccuracy,
                &timeAccuracy ); 

        vectornav::gps msg_gps;
        msg_gps.header.seq      = gps_seq;
        msg_gps.header.stamp    = timestamp;
        msg_gps.header.frame_id = "gps";

        msg_gps.Time    = gpsTime;
        msg_gps.Week    = gpsWeek;
        msg_gps.GpsFix  = gpsFix;
        msg_gps.NumSats = numberOfSatellites;

        msg_gps.LLA.x = LLA.c0;
        msg_gps.LLA.y = LLA.c1;
        msg_gps.LLA.z = LLA.c2;

        msg_gps.NedVel.x = nedVelocity.c0;
        msg_gps.NedVel.y = nedVelocity.c1;
        msg_gps.NedVel.z = nedVelocity.c2;

        msg_gps.NedAcc.x = positionAccuracy.c0;
        msg_gps.NedAcc.y = positionAccuracy.c1;
        msg_gps.NedAcc.z = positionAccuracy.c2;

        msg_gps.SpeedAcc = speedAccuracy;
        msg_gps.TimeAcc  = timeAccuracy;

        pub_gps.publish(msg_gps);
    }
}

void poll_ins()
{
    // Only bother if we have subscribers
    if ( pub_ins.getNumSubscribers() <= 0 )
    {
        return;
    }

    ins_seq++;
    ros::Time timestamp =  ros::Time::now(); 

    // INS & GPS Shared Data
    double gpsTime;
    unsigned short gpsWeek;
    VnVector3 LLA, nedVelocity;

    // INS Solution Data 
    if (pub_ins.getNumSubscribers() > 0)
    {
        unsigned short  status;
        VnVector3 ypr;
        float attitudeUncertainty, positionUncertainty, velocityUncertainty;

        vn200_getInsSolution( &vn200,
                &gpsTime,
                &gpsWeek,
                &status,
                &ypr,
                &LLA,
                &nedVelocity,
                &attitudeUncertainty,
                &positionUncertainty,
                &velocityUncertainty );            

        vectornav::ins msg_ins;
        msg_ins.header.seq      = ins_seq;
        msg_ins.header.stamp    = timestamp;
        msg_ins.header.frame_id = imu_frame_id;

        msg_ins.Time    = gpsTime;
        msg_ins.Week    = gpsWeek;
        msg_ins.Status  = status;

        msg_ins.RPY.x = ypr.c2; // Intentional re-ordering
        msg_ins.RPY.y = ypr.c1;
        msg_ins.RPY.z = ypr.c0;

        msg_ins.LLA.x = LLA.c0;
        msg_ins.LLA.y = LLA.c1;
        msg_ins.LLA.z = LLA.c2;

        msg_ins.NedVel.x = nedVelocity.c0;
        msg_ins.NedVel.y = nedVelocity.c1;
        msg_ins.NedVel.z = nedVelocity.c2;


        msg_ins.YawUncertainty = attitudeUncertainty;
        msg_ins.PosUncertainty  = positionUncertainty;
        msg_ins.VelUncertainty  = velocityUncertainty;

        pub_ins.publish(msg_ins);
    }
}

void poll_imu()
{
    // Only bother if we have subscribers
    if ( pub_sensors.getNumSubscribers() <= 0)
    {
        return;
    }

    imu_seq++;
    ros::Time timestamp =  ros::Time::now(); 

    // IMU Data
    if (pub_sensors.getNumSubscribers() > 0)
    {
        VnVector3 magnetic, acceleration, angularRate;
        float temperature, pressure;

        vn200_getCalibratedSensorMeasurements(  &vn200,
                &magnetic,
                &acceleration,
                &angularRate,
                &temperature,
                &pressure );

        vectornav::sensors msg_sensors;
        msg_sensors.header.seq      = imu_seq;
        msg_sensors.header.stamp    = timestamp;
        msg_sensors.header.frame_id = imu_frame_id;

        msg_sensors.Mag.x = magnetic.c0;
        msg_sensors.Mag.y = magnetic.c1;
        msg_sensors.Mag.z = magnetic.c2;

        msg_sensors.Accel.x = acceleration.c0;
        msg_sensors.Accel.y = acceleration.c1;
        msg_sensors.Accel.z = acceleration.c2;

        msg_sensors.Gyro.x = angularRate.c0;
        msg_sensors.Gyro.y = angularRate.c1;
        msg_sensors.Gyro.z = angularRate.c2;

        msg_sensors.Temp     = temperature;
        msg_sensors.Pressure = pressure;

        pub_sensors.publish(msg_sensors);

    }
}

void poll_timer_gps_CB(const ros::TimerEvent&)
{
    poll_gps();
}

void poll_timer_ins_CB(const ros::TimerEvent&)
{
    poll_ins();
}

void poll_timer_imu_CB(const ros::TimerEvent&)
{
    poll_imu();
}

void vnerr_msg(VN_ERROR_CODE vn_error, char* msg)
{
    switch(vn_error)
    {
        case VNERR_NO_ERROR:
            strcpy(msg, "No Error");
            break;
        case VNERR_UNKNOWN_ERROR:
            strcpy(msg, "Unknown Error");
            break;
        case VNERR_NOT_IMPLEMENTED:
            strcpy(msg, "Not implemented");
            break;
        case VNERR_TIMEOUT:
            strcpy(msg, "Timemout");
            break;
        case VNERR_INVALID_VALUE:
            strcpy(msg, "Invalid value");
            break;
        case VNERR_FILE_NOT_FOUND:
            strcpy(msg, "File not found");
            break;
        case VNERR_NOT_CONNECTED:
            strcpy(msg, "Not connected");
            break;
        default:
            strcpy(msg, "Undefined Error");
    }
}

void stop_vn200()
{
    VN_ERROR_CODE vn_retval;
    int retry_cnt = 0;

    while (vn_retval != VNERR_NO_ERROR && retry_cnt < 3)
    {
        retry_cnt++;    
        vn_retval = vn200_setBinaryOutputRegisters(&vn200, 0, 1,
            1, 1, true);
    }

    if (vn_retval != VNERR_NO_ERROR)
    {
        vnerr_msg(vn_retval, vn_error_msg);
        ROS_FATAL( "Could not turn off BinaryResponseListener output on device via: %s, Error Text: %s", port.c_str(), vn_error_msg);
        exit (EXIT_FAILURE);
    }

    ROS_INFO("Disabled binary output register");
    vn200_unregisterAsyncBinaryResponseListener(&vn200, &asyncBinaryResponseListener);   
    vn200_disconnect(&vn200);
}

void mySigintHandler(int sig)
{
    g_request_shutdown = 1;
}

// Replacement "shutdown" XMLRPC callback
void shutdownCallback(XmlRpc::XmlRpcValue& params, XmlRpc::XmlRpcValue& result)
{
    int num_params = 0;

    if (params.getType() == XmlRpc::XmlRpcValue::TypeArray)
    num_params = params.size();
    if (num_params > 1)
    {
        std::string reason = params[1];
        ROS_WARN("Shutdown request received. Reason: [%s]", reason.c_str());
        g_request_shutdown = 1; // Set flag
    }

    result = ros::xmlrpc::responseInt(1, "", 0);
}

/////////////////////////////////////////////////
int main( int argc, char* argv[] )
{
    // Initialize ROS;
    ros::init(argc, argv, "vectornav", ros::init_options::NoSigintHandler);
    ros::NodeHandle n; 
    ros::NodeHandle n_("~");

    // Read Parameters
    int baud, poll_rate_ins, poll_rate_gps, poll_rate_imu, async_output_type, async_output_rate,
        binary_data_output_port, binary_gps_data_rate, binary_ins_data_rate,
        binary_imu_data_rate;

    int retry_cnt = 0;

    // Override XMLRPC shutdown
    ros::XMLRPCManager::instance()->unbind("shutdown");
    ros::XMLRPCManager::instance()->bind("shutdown", shutdownCallback);
    signal(SIGINT, mySigintHandler);

    n_.param<std::string>("serial_port" , port     , "/dev/ttyUSB0");
    n_.param<int>(        "serial_baud" , baud     , 115200);
    n_.param<int>(        "poll_rate_gps"   , poll_rate_gps, 5);
    n_.param<int>(        "poll_rate_ins"   , poll_rate_ins, 20);
    n_.param<int>(        "poll_rate_imu"   , poll_rate_imu, 100);

    n_.param<std::string>("imu/frame_id", imu_frame_id, "LLA");
    n_.param<std::string>("gps/frame_id", gps_frame_id, "LLA");

    // Type: 0 None, 19 IMU, 20 GPS, 22 INS
    n_.param<int>(        "async_output_type"  , async_output_type, 0);
    n_.param<int>(        "async_output_rate"  , async_output_rate, 50); 
    
    n_.param<int>(        "binary_data_output_port"  , binary_data_output_port, 1); 
    n_.param<int>(        "binary_gps_data_output_rate"  , binary_gps_data_rate, 4); 
    n_.param<int>(        "binary_ins_data_output_rate"  , binary_ins_data_rate, 20); 
    n_.param<int>(        "binary_imu_data_output_rate"  , binary_imu_data_rate, 100); 

    // Initialize Publishers
    pub_ins     = n_.advertise<vectornav::ins>    ("ins", 1000);
    pub_gps     = n_.advertise<vectornav::gps>    ("gps", 1000);
    pub_sensors = n_.advertise<vectornav::sensors>("imu", 1000);
    pub_sync_in = n_.advertise<vectornav::sync_in>("sync_in", 1000);


    // Initialize VectorNav
    VN_ERROR_CODE vn_retval;
    ROS_INFO("Initializing vn200. Port:%s Baud:%d\n", port.c_str(), baud);

    vn_retval = vn200_connect(&vn200, port.c_str(), baud);  
    if (vn_retval != VNERR_NO_ERROR)
    {
        vnerr_msg(vn_retval, vn_error_msg);
        ROS_FATAL("Could not conenct to vn200 on port:%s @ Baud:%d; Error %d \n"
                "Did you add your user to the 'dialout' group in /etc/group?", 
                port.c_str(), 
                baud, 
                vn_retval);
        exit (EXIT_FAILURE);
    }

    usleep(10000);

    vn200_registerAsyncBinaryResponseListener(&vn200, &asyncBinaryResponseListener);   
 
    /* turn off asynchronous ASCII output, retry a couple of times */
    vn_retval = vn200_setAsynchronousDataOutputType(&vn200, 0, true);   

    while (vn_retval != VNERR_NO_ERROR && retry_cnt < 3)
    {
        retry_cnt++;    
    	vn_retval = vn200_setAsynchronousDataOutputType(&vn200, 0, true);   
    }

    if (vn_retval != VNERR_NO_ERROR)
    {
        vnerr_msg(vn_retval, vn_error_msg);
        ROS_FATAL( "Could not set output type on device via: %s, Error Text: %s", port.c_str(), vn_error_msg);
        exit (EXIT_FAILURE);
    }

<<<<<<< HEAD
    ROS_INFO("About to set SynchronizationControl");

    vn_retval = vn200_setSynchronizationControl(&vn200, 
         3, // SyncInMode: 5=Output asynchronous message on trigger of SYNC_IN
         0, // SyncInEdge: 0=rising
         0, // SyncInSkipFactor
         0, // reserved
         6, // SyncOutMode: 6= Trigger on a GPS PPS event (1 Hz) when a 3D fix is valid
         1, // SyncOutPolarity: 0=Negative 1=Positive 
         0, // SyncOutSkipFactor
         100000000, // pulse width in ns
         0, true); // reserved, wait for response

    if (vn_retval != VNERR_NO_ERROR)
    {
        vnerr_msg(vn_retval, vn_error_msg);
        ROS_FATAL( "Could not set SynchronizationControl, Error Text: %s", vn_error_msg);
        exit (EXIT_FAILURE);
    } else {
        ROS_INFO("Set SynchronizationControl");
    }
    

    vn_retval = vn200_setAsynchronousDataOutputType(&vn200, 0, true);
=======
    VnVector3 position;
    position.c0 = 0;
    position.c1 = -0.039;
    position.c2 = 0;

    usleep(10000);

    vn_retval = vn200_setGpsAntennaOffset(&vn200, position, true);
>>>>>>> 492c7dc5

    if (vn_retval != VNERR_NO_ERROR)
    {
        vnerr_msg(vn_retval, vn_error_msg);
        ROS_FATAL( "Could not set GPS Antenna Offset, Error Text: %s", vn_error_msg);
        exit (EXIT_FAILURE);
    }

    usleep(10000);


    vn_retval = vn200_setBinaryOutputRegisters(&vn200, binary_data_output_port, binary_gps_data_rate,
            binary_ins_data_rate, binary_imu_data_rate, true);

    if (vn_retval != VNERR_NO_ERROR)
    {
        vnerr_msg(vn_retval, vn_error_msg);
        ROS_FATAL( "Could not set BinaryResponseListener output on device via: %s, Error Text: %s", port.c_str(), vn_error_msg);
        exit (EXIT_FAILURE);
    }

    while (!g_request_shutdown)
    {
        ros::spinOnce();
        usleep(500);
    }
    stop_vn200();
    ros::shutdown();
    return 0;
}
<|MERGE_RESOLUTION|>--- conflicted
+++ resolved
@@ -39,14 +39,13 @@
 #include <vectornav/gps.h>
 #include <vectornav/ins.h>
 #include <vectornav/sensors.h>
-<<<<<<< HEAD
+
 #include <vectornav/sync_in.h>
-=======
 #include <ros/xmlrpc_manager.h>
 
 // Signal-safe flag for whether shutdown is requested
 sig_atomic_t volatile g_request_shutdown = 0;
->>>>>>> 492c7dc5
+
 
 // Params
 std::string imu_frame_id, gps_frame_id;
@@ -876,7 +875,6 @@
         exit (EXIT_FAILURE);
     }
 
-<<<<<<< HEAD
     ROS_INFO("About to set SynchronizationControl");
 
     vn_retval = vn200_setSynchronizationControl(&vn200, 
@@ -899,9 +897,6 @@
         ROS_INFO("Set SynchronizationControl");
     }
     
-
-    vn_retval = vn200_setAsynchronousDataOutputType(&vn200, 0, true);
-=======
     VnVector3 position;
     position.c0 = 0;
     position.c1 = -0.039;
@@ -910,7 +905,7 @@
     usleep(10000);
 
     vn_retval = vn200_setGpsAntennaOffset(&vn200, position, true);
->>>>>>> 492c7dc5
+
 
     if (vn_retval != VNERR_NO_ERROR)
     {
@@ -941,3 +936,4 @@
     ros::shutdown();
     return 0;
 }
+
